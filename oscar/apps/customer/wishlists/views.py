--- conflicted
+++ resolved
@@ -9,13 +9,8 @@
                                   View, FormView)
 from django.utils.translation import ugettext_lazy as _
 
-<<<<<<< HEAD
-from oscar.core.loading import get_class, get_classes
-=======
-from oscar.apps.customer.mixins import PageTitleMixin
-from oscar.core.loading import get_classes, get_model
+from oscar.core.loading import get_class, get_classes, get_model
 from oscar.core.utils import redirect_to_referrer, safe_referrer
->>>>>>> 7bef0dbc
 
 WishList = get_model('wishlists', 'WishList')
 Line = get_model('wishlists', 'Line')
