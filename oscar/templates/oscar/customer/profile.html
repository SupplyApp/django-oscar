--- conflicted
+++ resolved
@@ -11,7 +11,7 @@
 
 <h3>Account settings</h3>
 <ul>
-    <li><a href="{% url oscar-customer-address-book %}">Manage address book</a></li>
+    <li><a href="{% url customer:address-list %}">Manage address book</a></li>
     <li><a href="">Change password</a></li>
 </ul>
 
@@ -63,20 +63,4 @@
 <p><a href="{% url oscar-customer-email-history %}">View email history</a></p>
 {% endif %}
 
-
-
-
-
-
-<<<<<<< HEAD
-<h3>Account settings</h3>
-<ul>
-    <li><a href="{% url customer:address-list %}">Manage address book</a></li>
-    <li><a href="">Change password</a></li>
-</ul>
-=======
->>>>>>> 1438a63c
-
-
-{% endblock content %}
-
+{% endblock content %}