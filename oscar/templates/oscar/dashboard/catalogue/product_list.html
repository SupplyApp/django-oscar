--- conflicted
+++ resolved
@@ -55,7 +55,6 @@
         </form>
     </div>
 
-<<<<<<< HEAD
     {% if products %}
         <div class="table-header">
             <h2><i class="icon-sitemap icon-large"></i>{{ queryset_description }}</h2>
@@ -83,83 +82,7 @@
                                 {% with image=product.primary_image %}
                                     {% thumbnail image.original "70x70" upscale=False as thumb %}
                                     <a href="{{ image.original.url }}" rel="lightbox_{{ product.upc|default:"-" }}" class="sub-image">
-                                        <img src="{{ thumb.url }}" alt="{{ product.get_title }}" data-description="{% if image.caption %}{{ image.caption }}{% endif %}">
-=======
-{% if products %}
-<div class="table-header">
-    <h2><i class="icon-sitemap icon-large"></i>{{ queryset_description }}</h2>
-</div>
-<form action="." method="post">
-    {% csrf_token %}
-    <table class="table table-striped table-bordered">
-        <tr>
-            <th>{% trans "UPC" %}</th>
-            <th>{% trans "Image" %}</th>
-            <th>{% trans "Title" %}</th>
-            <th>{% trans "Product class" %}</th>
-            <th>{% trans "Status" %}</th>
-            <th>{% trans "Partner" %}</th>
-            <th>{% trans "Partner SKU" %}</th>
-            <th>{% trans "Price excl. tax" %}</th>
-            <th>{% trans "Price incl. tax" %}</th>
-            <th>{% trans "Number in stock" %}</th>
-            <th>{% trans "Number allocated" %}</th>
-            <th>{% trans "Parent" %}</th>
-            <th>{% trans "Children" %}</th>
-            <th></th>
-        </tr>
-        {% for product in products %}
-        <tr>
-                <td>{{ product.upc|default:"-" }}</td>
-                <td>
-                    {% with image=product.primary_image %}
-                        {% if image.original.url %}
-                            {% thumbnail image.original "70x70" upscale=False as thumb %}
-                                <a href="{{ image.original.url }}" rel="lightbox_{{ product.upc|default:"-" }}" class="sub-image">
-                                    <img src="{% static thumb.url %}" alt="{{ product.get_title }}" data-description="{% if image.caption %}{{ image.caption }}{% endif %}">
-                                </a>
-                            {% endthumbnail %}
-                        {% else %}
-                            -
-                        {% endif %}
-                    {% endwith %}
-                </td>
-                <td>{{ product.get_title }}</td>
-                <td>{{ product.get_product_class.name }}</td>
-                <td>{{ product.status|default:"-" }}</td>
-                {% with stockrecord=product.stockrecord %}
-                    <td>{{ stockrecord.partner.name }}</td>
-                    <td>{{ stockrecord.partner_sku }}</td>
-                    <td>{{ stockrecord.price_excl_tax|currency }}</td>
-                    <td>{{ stockrecord.price_incl_tax|currency }}</td>
-                    <td>{{ stockrecord.num_in_stock|default:"-" }}</td>
-                    <td>{{ stockrecord.num_allocated|default:"-" }}</td>
-                {% endwith %}
-                <td>
-                    {% if product.parent.id %}
-                    <a href="{% url 'dashboard:catalogue-product' product.parent.id %}">{{ product.parent.title }}</a>
-                    {% else %}
-                    -
-                    {% endif %}
-                </td>
-                <td>{{ product.variants.count }}</td>
-                <td>
-                    <div class="btn-toolbar">
-                        <div class="btn-group">
-                            <a class="btn dropdown-toggle" data-toggle="dropdown" href="#">
-                                {% trans "Actions" %}
-                                <span class="caret"></span>
-                            </a>
-                            <ul class="dropdown-menu pull-right">
-                                <li>
-                                    <a href="{% url 'dashboard:catalogue-product' product.id %}{% if request.GET.urlencode %}?{{ request.GET.urlencode }}{% endif %}">
-                                        {% trans "Edit" %}
-                                    </a>
-                                </li>
-                                <li>
-                                    <a href="{{ product.get_absolute_url }}">
-                                        {% trans "View on site" %}
->>>>>>> 1e6347a6
+                                        <img src="{% static thumb.url %}" alt="{{ product.get_title }}" data-description="{% if image.caption %}{{ image.caption }}{% endif %}">
                                     </a>
                                     {% endthumbnail %}
                                 {% endwith %}
