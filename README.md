--- conflicted
+++ resolved
@@ -145,13 +145,10 @@
 	pip install Django-1.3-beta-1.tar.gz
 
 Clone this repository to get the latest version of Oscar
-<<<<<<< HEAD
 
 Install all packages from the requirements file
 
 	pip install -r requirements.txt
-=======
->>>>>>> 2a749c70
 
 Install oscar in development mode within your virtual env
 
